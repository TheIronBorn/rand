[package]
name = "rand"
version = "0.6.0" # NB: When modifying, also modify html_root_url in lib.rs
authors = ["The Rand Project Developers", "The Rust Project Developers"]
license = "MIT/Apache-2.0"
readme = "README.md"
repository = "https://github.com/rust-random/rand"
documentation = "https://docs.rs/rand"
homepage = "https://crates.io/crates/rand"
description = """
Random number generators and other randomness functionality.
"""
keywords = ["random", "rng"]
categories = ["algorithms", "no-std"]
build = "build.rs"
exclude = ["/utils/*", "/.travis.yml", "/appveyor.yml", ".gitignore"]

[badges]
travis-ci = { repository = "rust-random/rand" }
appveyor = { repository = "rust-random/rand" }

[features]
default = ["std", "rand_os"] # without "std" rand uses libcore
nightly = ["simd_support"] # enables all features requiring nightly rust
std = ["rand_core/std", "alloc"]
alloc = ["rand_core/alloc"]  # enables Vec and Box support (without std)
i128_support = [] # enables i128 and u128 support
simd_support = ["packed_simd"] # enables SIMD support
serde1 = ["rand_core/serde1", "rand_isaac/serde1", "rand_xorshift/serde1"] # enables serialization for PRNGs

[workspace]
members = ["rand_core", "rand_os", "rand_isaac", "rand_chacha", "rand_hc", "rand_pcg", "rand_xorshift"]

[dependencies]
rand_core = { path = "rand_core", version = "0.3", default-features = false }
rand_pcg = { path = "rand_pcg", version = "0.1" }
rand_os = { path = "rand_os", version = "0.1", optional = true  }
# only for deprecations and benches:
rand_isaac = { path = "rand_isaac", version = "0.1" }
rand_chacha = { path = "rand_chacha", version = "0.1" }
rand_hc = { path = "rand_hc", version = "0.1" }
rand_xorshift = { path = "rand_xorshift", version = "0.1" }
log = { version = "0.4", optional = true }

[dependencies.packed_simd]
# NOTE: so far no version works reliably due to dependence on unstable features
version = "0.3"
# git = "https://github.com/rust-lang-nursery/packed_simd"
optional = true
features = ["into_bits"]

[target.'cfg(unix)'.dependencies]
<<<<<<< HEAD
libc = "0.2"
=======
libc = { version = "0.2", optional = true, default-features = false }

[target.'cfg(windows)'.dependencies]
winapi = { version = "0.3", features = ["minwindef", "ntsecapi", "profileapi", "winnt"], optional = true }

[target.'cfg(target_os = "cloudabi")'.dependencies]
cloudabi = { version = "0.0.3", optional = true }

[target.'cfg(target_os = "fuchsia")'.dependencies]
fuchsia-zircon = { version = "0.3.2", optional = true }

[target.wasm32-unknown-unknown.dependencies]
# use with `--target wasm32-unknown-unknown --features=stdweb`
stdweb = { version = "0.4", optional = true }
wasm-bindgen = { version = "0.2.12", optional = true }
>>>>>>> 3eadab75

[dev-dependencies]
# This has a histogram implementation used for testing uniformity.
average = "0.9.2"

[build-dependencies]
rustc_version = "0.2"

[package.metadata.docs.rs]
all-features = true<|MERGE_RESOLUTION|>--- conflicted
+++ resolved
@@ -50,25 +50,7 @@
 features = ["into_bits"]
 
 [target.'cfg(unix)'.dependencies]
-<<<<<<< HEAD
-libc = "0.2"
-=======
-libc = { version = "0.2", optional = true, default-features = false }
-
-[target.'cfg(windows)'.dependencies]
-winapi = { version = "0.3", features = ["minwindef", "ntsecapi", "profileapi", "winnt"], optional = true }
-
-[target.'cfg(target_os = "cloudabi")'.dependencies]
-cloudabi = { version = "0.0.3", optional = true }
-
-[target.'cfg(target_os = "fuchsia")'.dependencies]
-fuchsia-zircon = { version = "0.3.2", optional = true }
-
-[target.wasm32-unknown-unknown.dependencies]
-# use with `--target wasm32-unknown-unknown --features=stdweb`
-stdweb = { version = "0.4", optional = true }
-wasm-bindgen = { version = "0.2.12", optional = true }
->>>>>>> 3eadab75
+libc = "0.2
 
 [dev-dependencies]
 # This has a histogram implementation used for testing uniformity.
