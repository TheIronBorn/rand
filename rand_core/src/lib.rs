// Copyright 2017-2018 The Rust Project Developers. See the COPYRIGHT
// file at the top-level directory of this distribution and at
// https://rust-lang.org/COPYRIGHT.
//
// Licensed under the Apache License, Version 2.0 <LICENSE-APACHE or
// https://www.apache.org/licenses/LICENSE-2.0> or the MIT license
// <LICENSE-MIT or https://opensource.org/licenses/MIT>, at your
// option. This file may not be copied, modified, or distributed
// except according to those terms.

//! Random number generation traits
//!
//! This crate is mainly of interest to crates publishing implementations of
//! [`RngCore`]. Other users are encouraged to use the [rand] crate instead
//! which re-exports the main traits and error types.
//!
//! [`RngCore`] is the core trait implemented by algorithmic pseudo-random number
//! generators and external random-number sources.
//!
//! [`SeedableRng`] is an extension trait for construction from fixed seeds and
//! other random number generators.
//!
//! [`Error`] is provided for error-handling. It is safe to use in `no_std`
//! environments.
//!
//! The [`impls`] and [`le`] sub-modules include a few small functions to assist
//! implementation of [`RngCore`].
//!
//! [rand]: https://crates.io/crates/rand
//! [`RngCore`]: trait.RngCore.html
//! [`SeedableRng`]: trait.SeedableRng.html
//! [`Error`]: struct.Error.html
//! [`impls`]: impls/index.html
//! [`le`]: le/index.html

#![doc(html_logo_url = "https://www.rust-lang.org/logos/rust-logo-128x128-blk.png",
       html_favicon_url = "https://www.rust-lang.org/favicon.ico",
       html_root_url = "https://docs.rs/rand_core/0.2.0")]

#![deny(missing_docs)]
#![deny(missing_debug_implementations)]
#![doc(test(attr(allow(unused_variables), deny(warnings))))]

#![cfg_attr(not(feature="std"), no_std)]
#![cfg_attr(all(feature="alloc", not(feature="std")), feature(alloc))]
#![cfg_attr(feature="simd_support", feature(stdsimd))]

#[cfg(feature="std")] extern crate core;
#[cfg(all(feature = "alloc", not(feature="std")))] extern crate alloc;
#[cfg(feature="serde1")] extern crate serde;
#[cfg(feature="serde1")] #[macro_use] extern crate serde_derive;

#[cfg(feature="simd_support")]
extern crate stdsimd;

use core::default::Default;
use core::convert::AsMut;

#[cfg(all(feature="alloc", not(feature="std")))] use alloc::boxed::Box;

pub use error::{ErrorKind, Error};


mod error;
pub mod block;
pub mod impls;
pub mod le;
#[cfg(feature="simd_support")]
pub mod simd_impls;


/// The core of a random number generator.
///
/// This trait encapsulates the low-level functionality common to all
/// generators, and is the "back end", to be implemented by generators.
/// End users should normally use [`Rng`] from the [rand] crate, which is
/// automatically implemented for every type implementing `RngCore`.
///
/// Three different methods for generating random data are provided since the
/// optimal implementation of each is dependent on the type of generator. There
/// is no required relationship between the output of each; e.g. many
/// implementations of [`fill_bytes`] consume a whole number of `u32` or `u64`
/// values and drop any remaining unused bytes.
///
/// The [`try_fill_bytes`] method is a variant of [`fill_bytes`] allowing error
/// handling; it is not deemed sufficiently useful to add equivalents for
/// [`next_u32`] or [`next_u64`] since the latter methods are almost always used
/// with algorithmic generators (PRNGs), which are normally infallible.
///
/// Algorithmic generators implementing [`SeedableRng`] should normally have
/// *portable, reproducible* output, i.e. fix Endianness when converting values
/// to avoid platform differences, and avoid making any changes which affect
/// output (except by communicating that the release has breaking changes).
///
/// Typically implementators will implement only one of the methods available
/// in this trait directly, then use the helper functions from the
/// [`rand_core::impls`] module to implement the other methods.
///
/// It is recommended that implementations also implement:
///
/// - `Debug` with a custom implementation which *does not* print any internal
///   state (at least, [`CryptoRng`]s should not risk leaking state through
///   `Debug`).
/// - `Serialize` and `Deserialize` (from Serde), preferably making Serde
<<<<<<< HEAD
///   support optional at the crate level in PRNG libs
/// - `Clone` if, and only if, the clone will have identical output to the
///   original (i.e. all deterministic PRNGs but not external generators)
/// - *never* implement `Copy` (accidental copies may cause repeated values)
/// - also *do not* implement `Default`, but instead implement `SeedableRng`
///   thus allowing use of `rand::NewRng` (which is automatically implemented)
/// - `Eq` and `PartialEq` could be implemented, but are probably not useful
///
=======
///   support optional at the crate level in PRNG libs.
/// - `Clone`, if possible.
/// - *never* implement `Copy` (accidental copies may cause repeated values).
/// - *do not* implement `Default` for pseudorandom generators, but instead
///   implement [`SeedableRng`], to guide users towards proper seeding.
///   External / hardware RNGs can choose to implement `Default`.
/// - `Eq` and `PartialEq` could be implemented, but are probably not useful.
/// 
>>>>>>> f8b8ffc7
/// # Example
///
/// A simple example, obviously not generating very *random* output:
<<<<<<< HEAD
///
/// ```rust
=======
/// 
/// ```
/// #![allow(dead_code)]
>>>>>>> f8b8ffc7
/// use rand_core::{RngCore, Error, impls};
///
/// struct CountingRng(u64);
///
/// impl RngCore for CountingRng {
///     fn next_u32(&mut self) -> u32 {
///         self.next_u64() as u32
///     }
///
///     fn next_u64(&mut self) -> u64 {
///         self.0 += 1;
///         self.0
///     }
///
///     fn fill_bytes(&mut self, dest: &mut [u8]) {
///         impls::fill_bytes_via_next(self, dest)
///     }
///
///     fn try_fill_bytes(&mut self, dest: &mut [u8]) -> Result<(), Error> {
///         Ok(self.fill_bytes(dest))
///     }
/// }
/// ```
///
/// [rand]: https://crates.io/crates/rand
/// [`Rng`]: ../rand/trait.Rng.html
/// [`SeedableRng`]: trait.SeedableRng.html
/// [`rand_core::impls`]: ../rand_core/impls/index.html
/// [`try_fill_bytes`]: trait.RngCore.html#tymethod.try_fill_bytes
/// [`fill_bytes`]: trait.RngCore.html#tymethod.fill_bytes
/// [`next_u32`]: trait.RngCore.html#tymethod.next_u32
/// [`next_u64`]: trait.RngCore.html#tymethod.next_u64
/// [`CryptoRng`]: trait.CryptoRng.html
pub trait RngCore {
    /// Return the next random `u32`.
    ///
    /// RNGs must implement at least one method from this trait directly. In
    /// the case this method is not implemented directly, it can be implemented
    /// using `self.next_u64() as u32` or
    /// [via `fill_bytes`](../rand_core/impls/fn.next_u32_via_fill.html).
    fn next_u32(&mut self) -> u32;

    /// Return the next random `u64`.
    ///
    /// RNGs must implement at least one method from this trait directly. In
    /// the case this method is not implemented directly, it can be implemented
    /// [via `next_u32`](../rand_core/impls/fn.next_u64_via_u32.html) or
    /// [via `fill_bytes`](../rand_core/impls/fn.next_u64_via_fill.html).
    fn next_u64(&mut self) -> u64;

    /// Fill `dest` with random data.
    ///
    /// RNGs must implement at least one method from this trait directly. In
    /// the case this method is not implemented directly, it can be implemented
    /// [via `next_u*`](../rand_core/impls/fn.fill_bytes_via_next.html) or
    /// via `try_fill_bytes`; if this generator can fail the implementation
    /// must choose how best to handle errors here (e.g. panic with a
    /// descriptive message or log a warning and retry a few times).
    ///
    /// This method should guarantee that `dest` is entirely filled
    /// with new data, and may panic if this is impossible
    /// (e.g. reading past the end of a file that is being used as the
    /// source of randomness).
    fn fill_bytes(&mut self, dest: &mut [u8]);

    /// Fill `dest` entirely with random data.
    ///
    /// This is the only method which allows an RNG to report errors while
    /// generating random data thus making this the primary method implemented
    /// by external (true) RNGs (e.g. `OsRng`) which can fail. It may be used
    /// directly to generate keys and to seed (infallible) PRNGs.
    ///
    /// Other than error handling, this method is identical to [`fill_bytes`];
    /// thus this may be implemented using `Ok(self.fill_bytes(dest))` or
    /// `fill_bytes` may be implemented with
    /// `self.try_fill_bytes(dest).unwrap()` or more specific error handling.
    ///
    /// [`fill_bytes`]: trait.RngCore.html#method.fill_bytes
    fn try_fill_bytes(&mut self, dest: &mut [u8]) -> Result<(), Error>;
}

<<<<<<< HEAD
/// A trait for RNGs which do not generate random numbers individually, but in
/// blocks (typically `[u32; N]`). This technique is commonly used by
/// cryptographic RNGs to improve performance.
///
/// Usage of this trait is optional, but provides two advantages:
/// implementations only need to concern themselves with generation of the
/// block, not the various [`RngCore`] methods (especially [`fill_bytes`], where the
/// optimal implementations are not trivial), and this allows `ReseedingRng` to
/// perform periodic reseeding with very low overhead.
///
/// # Example
///
/// ```norun
/// use rand_core::BlockRngCore;
/// use rand_core::impls::BlockRng;
///
/// struct MyRngCore;
///
/// impl BlockRngCore for MyRngCore {
///     type Results = [u32; 16];
///
///     fn generate(&mut self, results: &mut Self::Results) {
///         unimplemented!()
///     }
/// }
///
/// impl SeedableRng for MyRngCore {
///     type Seed = unimplemented!();
///     fn from_seed(seed: Self::Seed) -> Self {
///         unimplemented!()
///     }
/// }
///
/// // optionally, also implement CryptoRng for MyRngCore
///
/// // Final RNG.
/// type MyRng = BlockRng<u32, MyRngCore>;
/// ```
///
/// [`RngCore`]: trait.RngCore.html
/// [`fill_bytes`]: trait.RngCore.html#tymethod.fill_bytes
pub trait BlockRngCore {
    /// Results element type, e.g. `u32`.
    type Item;

    /// Results type. This is the 'block' an RNG implementing `BlockRngCore`
    /// generates, which will usually be an array like `[u32; 16]`.
    type Results: AsRef<[Self::Item]> + Default;

    /// Generate a new block of results.
    fn generate(&mut self, results: &mut Self::Results);
}

=======
>>>>>>> f8b8ffc7
/// A marker trait used to indicate that an [`RngCore`] or [`BlockRngCore`]
/// implementation is supposed to be cryptographically secure.
///
/// *Cryptographically secure generators*, also known as *CSPRNGs*, should
/// satisfy an additional properties over other generators: given the first
/// *k* bits of an algorithm's output
/// sequence, it should not be possible using polynomial-time algorithms to
/// predict the next bit with probability significantly greater than 50%.
///
/// Some generators may satisfy an additional property, however this is not
/// required by this trait: if the CSPRNG's state is revealed, it should not be
/// computationally-feasible to reconstruct output prior to this. Some other
/// generators allow backwards-computation and are consided *reversible*.
///
/// Note that this trait is provided for guidance only and cannot guarantee
/// suitability for cryptographic applications. In general it should only be
/// implemented for well-reviewed code implementing well-regarded algorithms.
///
/// Note also that use of a `CryptoRng` does not protect against other
/// weaknesses such as seeding from a weak entropy source or leaking state.
///
/// [`RngCore`]: trait.RngCore.html
/// [`BlockRngCore`]: ../rand_core/block/trait.BlockRngCore.html
pub trait CryptoRng {}

/// A random number generator that can be explicitly seeded.
///
/// This trait encapsulates the low-level functionality common to all
/// pseudo-random number generators (PRNGs, or algorithmic generators).
<<<<<<< HEAD
///
/// The [`rand::NewRng`] trait is automatically implemented for every type
/// implementing `SeedableRng`, providing a convenient `new()` method.
///
/// [`rand::NewRng`]: ../rand/trait.NewRng.html
=======
/// 
/// The [`rand::FromEntropy`] trait is automatically implemented for every type
/// implementing `SeedableRng`, providing a convenient `from_entropy()`
/// constructor.
/// 
/// [`rand::FromEntropy`]: ../rand/trait.FromEntropy.html
>>>>>>> f8b8ffc7
pub trait SeedableRng: Sized {
    /// Seed type, which is restricted to types mutably-dereferencable as `u8`
    /// arrays (we recommend `[u8; N]` for some `N`).
    ///
    /// It is recommended to seed PRNGs with a seed of at least circa 100 bits,
    /// which means an array of `[u8; 12]` or greater to avoid picking RNGs with
    /// partially overlapping periods.
    ///
    /// For cryptographic RNG's a seed of 256 bits is recommended, `[u8; 32]`.
    ///
    ///
    /// # Implementing `SeedableRng` for RNGs with large seeds
    ///
    /// Note that the required traits `core::default::Default` and
    /// `core::convert::AsMut<u8>` are not implemented for large arrays
    /// `[u8; N]` with `N` > 32. To be able to implement the traits required by
    /// `SeedableRng` for RNGs with such large seeds, the newtype pattern can be
    /// used:
    ///
    /// ```
    /// use rand_core::SeedableRng;
    ///
    /// const N: usize = 64;
    /// pub struct MyRngSeed(pub [u8; N]);
    /// pub struct MyRng(MyRngSeed);
    ///
    /// impl Default for MyRngSeed {
    ///     fn default() -> MyRngSeed {
    ///         MyRngSeed([0; N])
    ///     }
    /// }
    ///
    /// impl AsMut<[u8]> for MyRngSeed {
    ///     fn as_mut(&mut self) -> &mut [u8] {
    ///         &mut self.0
    ///     }
    /// }
    ///
    /// impl SeedableRng for MyRng {
    ///     type Seed = MyRngSeed;
    ///
    ///     fn from_seed(seed: MyRngSeed) -> MyRng {
    ///         MyRng(seed)
    ///     }
    /// }
    /// ```
    type Seed: Sized + Default + AsMut<[u8]>;

    /// Create a new PRNG using the given seed.
    ///
    /// PRNG implementations are allowed to assume that bits in the seed are
    /// well distributed. That means usually that the number of one and zero
    /// bits are about equal, and values like 0, 1 and (size - 1) are unlikely.
    ///
    /// PRNG implementations are recommended to be reproducible. A PRNG seeded
    /// using this function with a fixed seed should produce the same sequence
    /// of output in the future and on different architectures (with for example
    /// different endianness).
    ///
    /// It is however not required that this function yield the same state as a
    /// reference implementation of the PRNG given equivalent seed; if necessary
    /// another constructor replicating behaviour from a reference
    /// implementation can be added.
    ///
    /// PRNG implementations should make sure `from_seed` never panics. In the
    /// case that some special values (like an all zero seed) are not viable
    /// seeds it is preferable to map these to alternative constant value(s),
    /// for example `0xBAD5EEDu32` or `0x0DDB1A5E5BAD5EEDu64` ("odd biases? bad
    /// seed"). This is assuming only a small number of values must be rejected.
    fn from_seed(seed: Self::Seed) -> Self;

    /// Create a new PRNG seeded from another `Rng`.
    ///
    /// This is the recommended way to initialize PRNGs with fresh entropy. The
<<<<<<< HEAD
    /// [`NewRng`] trait provides a convenient new method based on `from_rng`.
    ///
=======
    /// [`FromEntropy`] trait provides a convenient `from_entropy` method
    /// based on `from_rng`.
    /// 
>>>>>>> f8b8ffc7
    /// Usage of this method is not recommended when reproducibility is required
    /// since implementing PRNGs are not required to fix Endianness and are
    /// allowed to modify implementations in new releases.
    ///
    /// It is important to use a good source of randomness to initialize the
    /// PRNG. Cryptographic PRNG may be rendered insecure when seeded from a
    /// non-cryptographic PRNG or with insufficient entropy.
    /// Many non-cryptographic PRNGs will show statistical bias in their first
    /// results if their seed numbers are small or if there is a simple pattern
    /// between them.
    ///
    /// Prefer to seed from a strong external entropy source like [`OsRng`] or
    /// from a cryptographic PRNG; if creating a new generator for cryptographic
    /// uses you *must* seed from a strong source.
    ///
    /// Seeding a small PRNG from another small PRNG is possible, but
    /// something to be careful with. An extreme example of how this can go
    /// wrong is seeding an Xorshift RNG from another Xorshift RNG, which
    /// will effectively clone the generator. In general seeding from a
    /// generator which is hard to predict is probably okay.
    ///
    /// PRNG implementations are allowed to assume that a good RNG is provided
    /// for seeding, and that it is cryptographically secure when appropriate.
<<<<<<< HEAD
    ///
    /// [`NewRng`]: ../rand/trait.NewRng.html
    /// [`OsRng`]: ../rand/os/struct.OsRng.html
=======
    /// 
    /// [`FromEntropy`]: ../rand/trait.FromEntropy.html
    /// [`OsRng`]: ../rand/rngs/struct.OsRng.html
>>>>>>> f8b8ffc7
    fn from_rng<R: RngCore>(mut rng: R) -> Result<Self, Error> {
        let mut seed = Self::Seed::default();
        rng.try_fill_bytes(seed.as_mut())?;
        Ok(Self::from_seed(seed))
    }
}

// Implement `RngCore` for references to an `RngCore`.
// Force inlining all functions, so that it is up to the `RngCore`
// implementation and the optimizer to decide on inlining.
impl<'a, R: RngCore + ?Sized> RngCore for &'a mut R {
    #[inline(always)]
    fn next_u32(&mut self) -> u32 {
        (**self).next_u32()
    }

    #[inline(always)]
    fn next_u64(&mut self) -> u64 {
        (**self).next_u64()
    }

    #[inline(always)]
    fn fill_bytes(&mut self, dest: &mut [u8]) {
        (**self).fill_bytes(dest)
    }

    #[inline(always)]
    fn try_fill_bytes(&mut self, dest: &mut [u8]) -> Result<(), Error> {
        (**self).try_fill_bytes(dest)
    }
}

// Implement `RngCore` for boxed references to an `RngCore`.
// Force inlining all functions, so that it is up to the `RngCore`
// implementation and the optimizer to decide on inlining.
#[cfg(feature="alloc")]
impl<R: RngCore + ?Sized> RngCore for Box<R> {
    #[inline(always)]
    fn next_u32(&mut self) -> u32 {
        (**self).next_u32()
    }

    #[inline(always)]
    fn next_u64(&mut self) -> u64 {
        (**self).next_u64()
    }

    #[inline(always)]
    fn fill_bytes(&mut self, dest: &mut [u8]) {
        (**self).fill_bytes(dest)
    }

    #[inline(always)]
    fn try_fill_bytes(&mut self, dest: &mut [u8]) -> Result<(), Error> {
        (**self).try_fill_bytes(dest)
    }
}

#[cfg(feature="std")]
impl std::io::Read for RngCore {
    fn read(&mut self, buf: &mut [u8]) -> Result<usize, std::io::Error> {
        self.try_fill_bytes(buf)?;
        Ok(buf.len())
    }
}

// Implement `CryptoRng` for references to an `CryptoRng`.
impl<'a, R: CryptoRng + ?Sized> CryptoRng for &'a mut R {}

// Implement `CryptoRng` for boxed references to an `CryptoRng`.
#[cfg(feature="alloc")]
impl<R: CryptoRng + ?Sized> CryptoRng for Box<R> {}<|MERGE_RESOLUTION|>--- conflicted
+++ resolved
@@ -102,16 +102,6 @@
 ///   state (at least, [`CryptoRng`]s should not risk leaking state through
 ///   `Debug`).
 /// - `Serialize` and `Deserialize` (from Serde), preferably making Serde
-<<<<<<< HEAD
-///   support optional at the crate level in PRNG libs
-/// - `Clone` if, and only if, the clone will have identical output to the
-///   original (i.e. all deterministic PRNGs but not external generators)
-/// - *never* implement `Copy` (accidental copies may cause repeated values)
-/// - also *do not* implement `Default`, but instead implement `SeedableRng`
-///   thus allowing use of `rand::NewRng` (which is automatically implemented)
-/// - `Eq` and `PartialEq` could be implemented, but are probably not useful
-///
-=======
 ///   support optional at the crate level in PRNG libs.
 /// - `Clone`, if possible.
 /// - *never* implement `Copy` (accidental copies may cause repeated values).
@@ -119,19 +109,13 @@
 ///   implement [`SeedableRng`], to guide users towards proper seeding.
 ///   External / hardware RNGs can choose to implement `Default`.
 /// - `Eq` and `PartialEq` could be implemented, but are probably not useful.
-/// 
->>>>>>> f8b8ffc7
+///
 /// # Example
 ///
 /// A simple example, obviously not generating very *random* output:
-<<<<<<< HEAD
-///
-/// ```rust
-=======
-/// 
+///
 /// ```
 /// #![allow(dead_code)]
->>>>>>> f8b8ffc7
 /// use rand_core::{RngCore, Error, impls};
 ///
 /// struct CountingRng(u64);
@@ -213,62 +197,6 @@
     fn try_fill_bytes(&mut self, dest: &mut [u8]) -> Result<(), Error>;
 }
 
-<<<<<<< HEAD
-/// A trait for RNGs which do not generate random numbers individually, but in
-/// blocks (typically `[u32; N]`). This technique is commonly used by
-/// cryptographic RNGs to improve performance.
-///
-/// Usage of this trait is optional, but provides two advantages:
-/// implementations only need to concern themselves with generation of the
-/// block, not the various [`RngCore`] methods (especially [`fill_bytes`], where the
-/// optimal implementations are not trivial), and this allows `ReseedingRng` to
-/// perform periodic reseeding with very low overhead.
-///
-/// # Example
-///
-/// ```norun
-/// use rand_core::BlockRngCore;
-/// use rand_core::impls::BlockRng;
-///
-/// struct MyRngCore;
-///
-/// impl BlockRngCore for MyRngCore {
-///     type Results = [u32; 16];
-///
-///     fn generate(&mut self, results: &mut Self::Results) {
-///         unimplemented!()
-///     }
-/// }
-///
-/// impl SeedableRng for MyRngCore {
-///     type Seed = unimplemented!();
-///     fn from_seed(seed: Self::Seed) -> Self {
-///         unimplemented!()
-///     }
-/// }
-///
-/// // optionally, also implement CryptoRng for MyRngCore
-///
-/// // Final RNG.
-/// type MyRng = BlockRng<u32, MyRngCore>;
-/// ```
-///
-/// [`RngCore`]: trait.RngCore.html
-/// [`fill_bytes`]: trait.RngCore.html#tymethod.fill_bytes
-pub trait BlockRngCore {
-    /// Results element type, e.g. `u32`.
-    type Item;
-
-    /// Results type. This is the 'block' an RNG implementing `BlockRngCore`
-    /// generates, which will usually be an array like `[u32; 16]`.
-    type Results: AsRef<[Self::Item]> + Default;
-
-    /// Generate a new block of results.
-    fn generate(&mut self, results: &mut Self::Results);
-}
-
-=======
->>>>>>> f8b8ffc7
 /// A marker trait used to indicate that an [`RngCore`] or [`BlockRngCore`]
 /// implementation is supposed to be cryptographically secure.
 ///
@@ -298,20 +226,12 @@
 ///
 /// This trait encapsulates the low-level functionality common to all
 /// pseudo-random number generators (PRNGs, or algorithmic generators).
-<<<<<<< HEAD
-///
-/// The [`rand::NewRng`] trait is automatically implemented for every type
-/// implementing `SeedableRng`, providing a convenient `new()` method.
-///
-/// [`rand::NewRng`]: ../rand/trait.NewRng.html
-=======
-/// 
+///
 /// The [`rand::FromEntropy`] trait is automatically implemented for every type
 /// implementing `SeedableRng`, providing a convenient `from_entropy()`
 /// constructor.
-/// 
+///
 /// [`rand::FromEntropy`]: ../rand/trait.FromEntropy.html
->>>>>>> f8b8ffc7
 pub trait SeedableRng: Sized {
     /// Seed type, which is restricted to types mutably-dereferencable as `u8`
     /// arrays (we recommend `[u8; N]` for some `N`).
@@ -386,14 +306,9 @@
     /// Create a new PRNG seeded from another `Rng`.
     ///
     /// This is the recommended way to initialize PRNGs with fresh entropy. The
-<<<<<<< HEAD
-    /// [`NewRng`] trait provides a convenient new method based on `from_rng`.
-    ///
-=======
     /// [`FromEntropy`] trait provides a convenient `from_entropy` method
     /// based on `from_rng`.
-    /// 
->>>>>>> f8b8ffc7
+    ///
     /// Usage of this method is not recommended when reproducibility is required
     /// since implementing PRNGs are not required to fix Endianness and are
     /// allowed to modify implementations in new releases.
@@ -417,15 +332,9 @@
     ///
     /// PRNG implementations are allowed to assume that a good RNG is provided
     /// for seeding, and that it is cryptographically secure when appropriate.
-<<<<<<< HEAD
-    ///
-    /// [`NewRng`]: ../rand/trait.NewRng.html
-    /// [`OsRng`]: ../rand/os/struct.OsRng.html
-=======
-    /// 
+    ///
     /// [`FromEntropy`]: ../rand/trait.FromEntropy.html
     /// [`OsRng`]: ../rand/rngs/struct.OsRng.html
->>>>>>> f8b8ffc7
     fn from_rng<R: RngCore>(mut rng: R) -> Result<Self, Error> {
         let mut seed = Self::Seed::default();
         rng.try_fill_bytes(seed.as_mut())?;
