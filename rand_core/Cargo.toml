[package]
name = "rand_core"
version = "0.2.0" # NB: When modifying, also modify html_root_url in lib.rs
authors = ["The Rust Project Developers"]
license = "MIT/Apache-2.0"
readme = "README.md"
repository = "https://github.com/rust-lang-nursery/rand"
documentation = "https://docs.rs/rand_core"
homepage = "https://crates.io/crates/rand_core"
description = """
Core random number generator traits and tools for implementation.
"""
keywords = ["random", "rng"]
categories = ["algorithms", "no-std"]

[badges]
travis-ci = { repository = "rust-lang-nursery/rand" }
appveyor = { repository = "alexcrichton/rand" }

[features]
default = ["std"]
std = ["alloc"]    # use std library; should be default but for above bug
alloc = []  # enables Vec and Box support without std
serde1 = ["serde", "serde_derive"] # enables serde for BlockRng wrapper
simd_support = [] # enables SIMD support

[dependencies]
serde = { version = "1", optional = true }
<<<<<<< HEAD
serde_derive = { version = "1", optional = true }
stdsimd = { git = "https://github.com/rust-lang-nursery/stdsimd" }
=======
serde_derive = { version = "^1.0.38", optional = true }
>>>>>>> f8b8ffc7
<|MERGE_RESOLUTION|>--- conflicted
+++ resolved
@@ -26,9 +26,5 @@
 
 [dependencies]
 serde = { version = "1", optional = true }
-<<<<<<< HEAD
-serde_derive = { version = "1", optional = true }
-stdsimd = { git = "https://github.com/rust-lang-nursery/stdsimd" }
-=======
 serde_derive = { version = "^1.0.38", optional = true }
->>>>>>> f8b8ffc7
+stdsimd = { git = "https://github.com/rust-lang-nursery/stdsimd" }