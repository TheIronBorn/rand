--- conflicted
+++ resolved
@@ -19,11 +19,7 @@
 - Add `Error` and `ErrorKind`. (#225)
 - Add `CryptoRng` marker trait. (#273)
 - Add `BlockRngCore` trait. (#281)
-<<<<<<< HEAD
-- Add `BlockRng` wrapper to help implementations. (#281)
-=======
 - Add `BlockRng` and `BlockRng64` wrappers to help implementations. (#281, #325)
->>>>>>> f8b8ffc7
 - Revise the `SeedableRng` trait. (#233)
 - Remove default implementations for `RngCore::next_u64` and `RngCore::fill_bytes`. (#288)
 - Add `RngCore::try_fill_bytes`. (#225)
