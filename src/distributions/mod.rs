--- conflicted
+++ resolved
@@ -8,19 +8,6 @@
 // option. This file may not be copied, modified, or distributed
 // except according to those terms.
 
-<<<<<<< HEAD
-//! Sampling from random distributions.
-//!
-//! Distributions are stateless (i.e. immutable) objects controlling the
-//! production of values of some type `T` from a presumed uniform randomness
-//! source. These objects may have internal parameters set at contruction time
-//! (e.g. [`Range`], which has configurable bounds) or may have no internal
-//! parameters (e.g. [`Standard`]).
-//!
-//! All distributions support the [`Distribution`] trait, and support usage
-//! via `distr.sample(&mut rng)` as well as via `rng.sample(distr)`.
-//!
-=======
 //! Generating random samples from probability distributions.
 //!
 //! This module is the home of the [`Distribution`] trait and several of its
@@ -144,7 +131,6 @@
 //!
 //!
 //! [probability distribution]: https://en.wikipedia.org/wiki/Probability_distribution
->>>>>>> f8b8ffc7
 //! [`Distribution`]: trait.Distribution.html
 //! [`gen_range`]: ../trait.Rng.html#method.gen_range
 //! [`gen`]: ../trait.Rng.html#method.gen
@@ -197,13 +183,10 @@
 #[doc(inline)] pub use self::binomial::Binomial;
 #[doc(inline)] pub use self::bernoulli::Bernoulli;
 #[cfg(feature = "std")]
-<<<<<<< HEAD
 pub use self::binomial::Binomial;
 #[cfg(feature="simd_support")] // neccessary for doc tests?
 pub use self::box_muller::{BoxMuller, BoxMullerCore, LogBoxMuller};
-=======
 #[doc(inline)] pub use self::cauchy::Cauchy;
->>>>>>> f8b8ffc7
 
 pub mod uniform;
 #[cfg(feature="std")]
@@ -215,15 +198,11 @@
 #[cfg(feature = "std")]
 #[doc(hidden)] pub mod poisson;
 #[cfg(feature = "std")]
-<<<<<<< HEAD
-pub mod binomial;
-pub mod box_muller;
-=======
 #[doc(hidden)] pub mod binomial;
+#[doc(hidden)] pub mod box_muller;
 #[doc(hidden)] pub mod bernoulli;
 #[cfg(feature = "std")]
 #[doc(hidden)] pub mod cauchy;
->>>>>>> f8b8ffc7
 
 mod float;
 mod integer;
@@ -319,14 +298,6 @@
 }
 
 /// Types (distributions) that can be used to create a random instance of `T`.
-<<<<<<< HEAD
-=======
-/// 
-/// It is possible to sample from a distribution through both the
-/// [`Distribution`] and [`Rng`] traits, via `distr.sample(&mut rng)` and
-/// `rng.sample(distr)`. They also both offer the [`sample_iter`] method, which
-/// produces an iterator that samples from the distribution.
->>>>>>> f8b8ffc7
 ///
 /// All implementations are expected to be immutable; this has the significant
 /// advantage of not needing to consider thread safety, and for most
@@ -407,20 +378,10 @@
     }
 }
 
-<<<<<<< HEAD
-/// A generic random value distribution. Generates values for various types
-/// with numerically uniform distribution.
-///
-/// For floating-point numbers, this generates values from the open range
-/// `(0, 1)` (i.e. excluding 0.0 and 1.0).
-///
-=======
-
 /// A generic random value distribution, implemented for many primitive types.
 /// Usually generates values with a numerically uniform distribution, and with a
 /// range appropriate to the type.
-/// 
->>>>>>> f8b8ffc7
+///
 /// ## Built-in Implementations
 ///
 /// Assuming the provided `Rng` is well-behaved, these implementations
@@ -448,15 +409,7 @@
 ///
 /// # Example
 /// ```
-<<<<<<< HEAD
-///
-/// With dynamic dispatch (type erasure of `Rng`):
-///
-/// ```rust
-/// use rand::{thread_rng, Rng, RngCore};
-=======
 /// use rand::prelude::*;
->>>>>>> f8b8ffc7
 /// use rand::distributions::Standard;
 ///
 /// let val: f32 = SmallRng::from_entropy().sample(Standard);
